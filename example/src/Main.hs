--- conflicted
+++ resolved
@@ -14,15 +14,13 @@
 import            Control.Monad.IO.Class
 import            Control.Monad.Reader
 import            Data.Monoid
-import            Data.Maybe             (fromMaybe)
-import            System.FilePath.Posix  ((</>), takeDirectory)
-import            System.Directory       (createDirectoryIfMissing)
+import            System.FilePath.Posix  ((</>))
 import            GHC.StaticPtr
 
 type Bracket = (Double, Double)
 
-binarySearchFunction :: (Double -> Double) -> Double -> Bracket -> Double -> Bracket
-binarySearchFunction f x bracket eps = go bracket
+binarySearchInverse :: (Double -> Double) -> Double -> Bracket -> Double -> Bracket
+binarySearchInverse f x bracket eps = go bracket
   where
     go (down, up) | up - down < eps = (down, up)
                   | f mid >= x      = go (down, mid)
@@ -33,7 +31,7 @@
 rootBinarySearch :: MonadIO m => Int -> Double -> Bracket -> Double -> m Bracket
 rootBinarySearch n x brckt eps = do
   Log.info "Running binary search at " (x, brckt, eps)
-  let result = binarySearchFunction (^n) x brckt eps
+  let result = binarySearchInverse (^n) x brckt eps
   Log.info "Computed bracket ------- " result
   return result
 
@@ -64,12 +62,12 @@
 clusterComputation :: ProgramOptions -> Cluster ()
 clusterComputation ProgramOptions{..} = do
   Log.text "Running an example computation"
-  let
+  mapConcurrently_ runRootNJob [2,3,4]
+  where
     point i = fromIntegral i * (xMax - xMin)/(fromIntegral nPoints - 1) + xMin
     points = map point [0 .. nPoints-1]
     runRootNJob n = local (setJobType MPIJob{ mpiNodes = 2, mpiNTasksPerNode = 2 }) $
       runRemoteBinarySearchJob n points eps
-  mapConcurrently_ runRootNJob [2,3,4]
 
 data ProgramOptions = ProgramOptions
   { xMin          :: Double
@@ -110,66 +108,5 @@
     sshRunCommand         = Just ("ssh", ["-f", "-o", "StrictHostKeyChecking no"])
   in HyperionConfig{..}
 
-<<<<<<< HEAD
-=======
-createDirectories :: Cluster ()
-createDirectories = do
-  outputDir <- asks $ Slurm.output . clusterJobOptions
-  liftIO $ maybe (return ()) 
-                 (createDirectoryIfMissing True . takeDirectory) 
-                 outputDir
-
-rootBinarySearch :: (Monad m, MonadIO m) => Int -> RealType -> Bracket -> RealType -> m Bracket
-rootBinarySearch n x brckt eps = 
-  do
-    Log.info "Running binary search at " (x, brckt, eps)
-    let result = recurseBinary brckt
-    Log.info "Computed bracket ------- " result
-    return result
-  where
-    recurseBinary :: Bracket -> Bracket
-    recurseBinary (down, up) | up-down < eps = (down, up)
-                             | f mid >= x   = recurseBinary (down, mid)
-                             | otherwise     = recurseBinary (mid, up)
-      where 
-        mid = (down + up) / 2
-        f x = x^n
-
-rootBinarySearchStatic :: StaticPtr (RemoteFunction (Int, RealType, Bracket, RealType) Bracket)
-rootBinarySearchStatic = static (remoteFn $ uncurry4 rootBinarySearch)
-
-runRemoteRootBinarySearch :: Int -> RealType -> Bracket -> RealType -> Job Bracket
-runRemoteRootBinarySearch = curry4 $ remoteEval rootBinarySearchStatic
-
-binarySearchJob :: Int -> [RealType] -> RealType -> Job [Bracket]
-binarySearchJob n points eps = do
-    Log.info "Computing inverse to x^n with n" n
-    Log.info "Running binary searches at     " points
-    Log.info "Stopping searches at precision " eps
-    mapConcurrently (runSearchMemoized n) points
-  where
-    runSearch :: Int -> RealType -> Job Bracket
-    runSearch n x = runRemoteRootBinarySearch n x (0, max 1 x) eps
-    runSearchMemoized = curry $ memoizeWithMap kvmap $ uncurry runSearch
-    kvmap = KeyValMap "binary_root_search"
-
-binarySearchJobStatic :: StaticPtr (RemoteFunction ((Int, [RealType], RealType), ProgramInfo) [Bracket])
-binarySearchJobStatic = static (remoteFnJob $ uncurry3 binarySearchJob)
-
-runRemoteBinarySearchJob :: Int -> [RealType] -> RealType -> Cluster [Bracket]
-runRemoteBinarySearchJob = curry3 $ remoteEvalJob binarySearchJobStatic
-
-clusterComputation :: ProgramOptions -> Cluster ()
-clusterComputation ProgramOptions{..} = do
-  Log.text "Running an example computation"
-  createDirectories
-  let
-    point i = fromIntegral i * (xMax - xMin)/(fromIntegral nPoints - 1) + xMin
-    points = map point [0 .. nPoints-1]
-    runRootNJob n = local (setJobType MPIJob{ mpiNodes = 2, mpiNTasksPerNode = 2 }) $
-      runRemoteBinarySearchJob n points eps
-  mapConcurrently_ runRootNJob [2,3,4]
-
->>>>>>> 1e9775e1
 main :: IO ()
 main = hyperionMain programOpts mkHyperionConfig clusterComputation