--- conflicted
+++ resolved
@@ -4,11 +4,7 @@
 --
 -- see: https://github.com/sol/hpack
 --
-<<<<<<< HEAD
--- hash: 7e29f048e2e60dd2cbab4416d961179cffcf4e2aa0695139c8c019e381291910
-=======
--- hash: 51729f61db05300e41574942d43fb197f96bacee784fdd7aac3e67e0435e1300
->>>>>>> 18bdf205
+-- hash: 68ff43cc2742e23493f4465fc982314190c887bbb9779c9f170cd171ff052419
 
 name:           hyperion
 version:        0.1.0.0
@@ -41,11 +37,7 @@
       Hyperion.Slurm.Environment
       Hyperion.Slurm.JobId
       Hyperion.Slurm.Sbatch
-<<<<<<< HEAD
-      Hyperion.Slurm.Scancel
       Hyperion.TokenPool
-=======
->>>>>>> 18bdf205
       Hyperion.Util
       Hyperion.WorkerCpuPool
   other-modules:
